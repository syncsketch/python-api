--- conflicted
+++ resolved
@@ -163,7 +163,6 @@
 
             return {"objects": []}
 
-<<<<<<< HEAD
     @staticmethod
     def _update_params(key, value, params):
         if value:
@@ -172,10 +171,7 @@
 
             params.update({key: value})
 
-    def is_connected(self):
-=======
     def is_connected(self, raw_response=True):
->>>>>>> 3b0df66a
         """
         Convenience function to check if the API is connected to SyncSketch
         Will check against Status Code 200 and return False if not which most likely would be
@@ -191,6 +187,9 @@
             print("URL: %s, params: %s" % (url, params))
 
         r = self._get_json_response(url, raw_response=raw_response)
+
+        if raw_response:
+            return r
         return r.status_code == 200
 
     def get_tree(self, withItems=False, raw_response=False):
@@ -209,30 +208,19 @@
     Workspace / Account
     """
 
-<<<<<<< HEAD
-    def get_accounts(self, fields=None):
+    def get_accounts(self, fields=None, raw_response=False):
         """
         Get a list of workspaces the user has access to
 
         :param list|str|int|bool fields: fields to fetch from backend
-=======
-    def get_accounts(self, raw_response=False):
-        """
-        Get a list of workspaces the user has access to
-
-        :param bool raw_response: Get whole response from REST API.
->>>>>>> 3b0df66a
+        :param bool raw_response: Get whole response from REST API.
         :return: List of workspaces the user has access to
         :rtype: list[dict]
         """
         get_params = {"active": 1}
-<<<<<<< HEAD
         self._update_params("fields", fields, get_params)
 
-        return self._get_json_response("/api/v1/account/", getData=get_params)
-=======
         return self._get_json_response("/api/v1/account/", getData=get_params, raw_response=raw_response)
->>>>>>> 3b0df66a
 
     def update_account(self, account_id, data, raw_response=False):
         """
@@ -287,11 +275,8 @@
         include_connections=False,
         limit=100,
         offset=0,
-<<<<<<< HEAD
-        fields=None
-=======
-        raw_response=False
->>>>>>> 3b0df66a
+        fields=None,
+        raw_response=False,
     ):
         """
         Get a list of currently active projects the user has access to
@@ -302,11 +287,8 @@
         :param bool include_connections: if true, include full user connections on the project object
         :param int limit: limit the number of results
         :param int offset: offset the results
-<<<<<<< HEAD
         :param list|str|int|bool fields: fields to fetch from backend
-=======
-        :param bool raw_response: Get whole response from REST API.
->>>>>>> 3b0df66a
+        :param bool raw_response: Get whole response from REST API.
         :return: Dict with meta information and an array of found projects
         :rtype: list[dict]
         """
@@ -335,55 +317,37 @@
 
         return self._get_json_response("/api/v1/project/", getData=get_params, raw_response=raw_response)
 
-<<<<<<< HEAD
-    def get_projects_by_name(self, name, fields=None):
-=======
-    def get_projects_by_name(self, name, raw_response=False):
->>>>>>> 3b0df66a
+    def get_projects_by_name(self, name, fields=None, raw_response=False):
         """
         Get a list of projects by name
 
         :param str name: Name to search for
-<<<<<<< HEAD
         :param list|str|int|bool fields: fields to fetch from backend
-=======
-        :param bool raw_response: Get whole response from REST API.
->>>>>>> 3b0df66a
+        :param bool raw_response: Get whole response from REST API.
         :return: List of projects
         :rtype: list[dict]
         """
         get_params = {"name__istartswith": name}
-<<<<<<< HEAD
         self._update_params("fields", fields, get_params)
 
-        return self._get_json_response("/api/v1/project/", getData=get_params)
-
-    def get_project_by_id(self, project_id, fields=None):
-=======
         return self._get_json_response("/api/v1/project/", getData=get_params, raw_response=raw_response)
 
-    def get_project_by_id(self, project_id, raw_response=False):
->>>>>>> 3b0df66a
+    def get_project_by_id(self, project_id, fields=None, raw_response=False):
         """
         Get single project by id
 
         :param int project_id: Project id
-<<<<<<< HEAD
         :param list|str|int|bool fields: fields to fetch from backend
+        :param bool raw_response: Get whole response from REST API.
         :return: Project data
         :rtype: dict
         """
         get_params = {}
         self._update_params("fields", fields, get_params)
 
-        return self._get_json_response("/api/v1/project/%s/" % project_id, getData=get_params)
-=======
-        :param bool raw_response: Get whole response from REST API.
-        :return: Project data
-        :rtype: dict
-        """
-        return self._get_json_response("/api/v1/project/%s/" % project_id, raw_response=raw_response)
->>>>>>> 3b0df66a
+        return self._get_json_response(
+            "/api/v1/project/%s/" % project_id, getData=get_params, raw_response=raw_response
+        )
 
     def get_project_storage(self, project_id, raw_response=False):
         """
@@ -425,16 +389,12 @@
         :param bool raw_response: Get whole response from REST API.
         :return:
         """
-        return self._get_json_response("/api/v1/project/%s/" % project_id, patchData=dict(active=False), raw_response=raw_response)
+        return self._get_json_response(
+            "/api/v1/project/%s/" % project_id, patchData=dict(active=False), raw_response=raw_response
+        )
 
     def duplicate_project(
-        self,
-        project_id,
-        name=None,
-        copy_reviews=False,
-        copy_users=False,
-        copy_settings=False,
-        raw_response=False
+        self, project_id, name=None, copy_reviews=False, copy_users=False, copy_settings=False, raw_response=False
     ):
         """
         Create a new project from an existing project
@@ -457,7 +417,9 @@
         if name:
             config["name"] = name
 
-        return self._get_json_response("/api/v2/project/%s/duplicate/" % project_id, postData=config, raw_response=raw_response)
+        return self._get_json_response(
+            "/api/v2/project/%s/duplicate/" % project_id, postData=config, raw_response=raw_response
+        )
 
     def archive_project(self, project_id, raw_response=False):
         """
@@ -469,7 +431,9 @@
         :rtype: dict
         """
 
-        return self._get_json_response("/api/v1/project/%s/" % project_id, patchData=dict(is_archived=True), raw_response=raw_response)
+        return self._get_json_response(
+            "/api/v1/project/%s/" % project_id, patchData=dict(is_archived=True), raw_response=raw_response
+        )
 
     def restore_project(self, project_id, raw_response=False):
         """
@@ -481,7 +445,9 @@
         :rtype: dict
         """
 
-        return self._get_json_response("/api/v1/project/%s/" % project_id, patchData=dict(is_archived=False), raw_response=raw_response)
+        return self._get_json_response(
+            "/api/v1/project/%s/" % project_id, patchData=dict(is_archived=False), raw_response=raw_response
+        )
 
     """
     Reviews
@@ -512,11 +478,7 @@
 
         return self._get_json_response("/api/v1/review/", postData=postData, raw_response=raw_response)
 
-<<<<<<< HEAD
-    def get_reviews_by_project_id(self, project_id, limit=100, offset=0, fields=None):
-=======
-    def get_reviews_by_project_id(self, project_id, limit=100, offset=0, raw_response=False):
->>>>>>> 3b0df66a
+    def get_reviews_by_project_id(self, project_id, limit=100, offset=0, fields=None, raw_response=False):
         """
         Get list of reviews by project id.
 
@@ -531,11 +493,8 @@
         :param int project_id: SyncSketch project id
         :param int limit: Limit the number of results
         :param int offset: Offset the results
-<<<<<<< HEAD
         :param list|str|int|bool fields: fields to fetch from backend
-=======
-        :param bool raw_response: Get whole response from REST API.
->>>>>>> 3b0df66a
+        :param bool raw_response: Get whole response from REST API.
         :return: Dict with meta information and an array of found projects
         :rtype: dict
         """
@@ -546,28 +505,19 @@
             "limit": limit,
             "offset": offset,
         }
-<<<<<<< HEAD
         self._update_params("fields", fields, get_params)
 
-        return self._get_json_response("/api/v1/review/", getData=get_params)
-
-    def get_review_by_name(self, name, limit=100, offset=0, fields=None):
-=======
         return self._get_json_response("/api/v1/review/", getData=get_params, raw_response=raw_response)
 
-    def get_review_by_name(self, name, limit=100, offset=0, raw_response=False):
->>>>>>> 3b0df66a
+    def get_review_by_name(self, name, limit=100, offset=0, fields=None, raw_response=False):
         """
         Get list of reviews by name using a case insensitive startswith query
 
         :param str name: Name of the review
         :param int limit: Limit the number of results
         :param int offset: Offset the results
-<<<<<<< HEAD
         :param list|str|int|bool fields: fields to fetch from backend
-=======
-        :param bool raw_response: Get whole response from REST API.
->>>>>>> 3b0df66a
+        :param bool raw_response: Get whole response from REST API.
         :return: Dict with meta information and an array of found projects
         """
         get_params = {
@@ -576,63 +526,45 @@
             "limit": limit,
             "offset": offset,
         }
-<<<<<<< HEAD
         self._update_params("fields", fields, get_params)
 
-        return self._get_json_response("/api/v1/review/", getData=get_params)
-
-    def get_review_by_id(self, review_id, fields=None):
-=======
         return self._get_json_response("/api/v1/review/", getData=get_params, raw_response=raw_response)
 
-    def get_review_by_id(self, review_id, raw_response=False):
->>>>>>> 3b0df66a
+    def get_review_by_id(self, review_id, fields=None, raw_response=False):
         """
         Get single review by id.
 
         :param review_id: Number
-<<<<<<< HEAD
         :param list|str|int|bool fields: fields to fetch from backend
+        :param bool raw_response: Get whole response from REST API.
         :return: Review Data
         :rtype: dict
         """
         get_params = {}
         self._update_params("fields", fields, get_params)
-
-        return self._get_json_response("/api/v1/review/%s/" % review_id, getData=get_params)
-
-    def get_review_by_uuid(self, uuid, fields=None):
-=======
-        :param bool raw_response: Get whole response from REST API.
-        :return: Review Data
-        :rtype: dict
-        """
-        return self._get_json_response("/api/v1/review/%s/" % review_id, raw_response=raw_response)
-
-    def get_review_by_uuid(self, uuid, raw_response=False):
->>>>>>> 3b0df66a
+        return self._get_json_response("/api/v1/review/%s/" % review_id, getData=get_params, raw_response=raw_response)
+
+    def get_review_by_uuid(self, uuid, fields=None, raw_response=False):
         """
         Get single review by uuid.
         UUID can be found in the review URL e.g. syncsketch.com/sketch/<uuid>/
 
         :param str uuid: UUID of the review.
-<<<<<<< HEAD
         :param list|str|int|bool fields: fields to fetch from backend
+        :param bool raw_response: Get whole response from REST API.
         :return: Review dict
         :rtype: dict
         """
         get_params = {"uuid": uuid}
         self._update_params("fields", fields, get_params)
-        data = self._get_json_response("/api/v1/review/", getData=get_params)
-=======
-        :param bool raw_response: Get whole response from REST API.
-        :return: Review dict
-        :rtype: dict
-        """
-        data = self._get_json_response("/api/v1/review/", getData={"uuid": uuid}, raw_response=raw_response)
->>>>>>> 3b0df66a
-        if "objects" in data and len(data["objects"]) > 0:
-            return data["objects"][0]
+
+        response = self._get_json_response("/api/v1/review/", getData=get_params, raw_response=raw_response)
+
+        if raw_response:
+            return response
+
+        if "objects" in response and len(response["objects"]) > 0:
+            return response["objects"][0]
         return None
 
     def get_review_storage(self, review_id, raw_response=False):
@@ -692,7 +624,9 @@
             print("Please make sure you pass a list as data")
             return False
 
-        return self._get_json_response("/api/v2/review/%s/sort_items/" % review_id, putData=dict(items=items), raw_response=raw_response)
+        return self._get_json_response(
+            "/api/v2/review/%s/sort_items/" % review_id, putData=dict(items=items), raw_response=raw_response
+        )
 
     def archive_review(self, review_id, raw_response=True):
         """
@@ -703,7 +637,9 @@
         :return: Response object
         """
 
-        return self._get_json_response("/api/v2/review/%s/archive/" % review_id, method="post", raw_response=raw_response)
+        return self._get_json_response(
+            "/api/v2/review/%s/archive/" % review_id, method="post", raw_response=raw_response
+        )
 
     def restore_review(self, review_id, raw_response=True):
         """
@@ -714,7 +650,9 @@
         :return: Response object
         """
 
-        return self._get_json_response("/api/v2/review/%s/restore/" % review_id, method="post", raw_response=raw_response)
+        return self._get_json_response(
+            "/api/v2/review/%s/restore/" % review_id, method="post", raw_response=raw_response
+        )
 
     def delete_review(self, review_id, raw_response=False):
         """
@@ -725,37 +663,31 @@
         :return: Review data
         :rtype: dict
         """
-        return self._get_json_response("/api/v1/review/%s/" % review_id, patchData=dict(active=False), raw_response=raw_response)
+        return self._get_json_response(
+            "/api/v1/review/%s/" % review_id, patchData=dict(active=False), raw_response=raw_response
+        )
 
     """
     Items
     """
 
-<<<<<<< HEAD
-    def get_item(self, item_id, data=None, fields=None):
-=======
-    def get_item(self, item_id, data=None, raw_response=False):
->>>>>>> 3b0df66a
+    def get_item(self, item_id, data=None, fields=None, raw_response=False):
         """
         Get single item by id
 
         :param int item_id:
         :param dict data:
-<<<<<<< HEAD
         :param list|str|int|bool fields: fields to fetch from backend
+        :param bool raw_response: Get whole response from REST API.
         :return: Item data
         :rtype: dict
         """
         get_params = data if data else {}
         self._update_params("fields", fields, get_params)
-        return self._get_json_response("/api/v1/item/{}/".format(item_id), getData=get_params)
-=======
-        :param bool raw_response: Get whole response from REST API.
-        :return: Item data
-        :rtype: dict
-        """
-        return self._get_json_response("/api/v1/item/{}/".format(item_id), getData=data, raw_response=raw_response)
->>>>>>> 3b0df66a
+
+        return self._get_json_response(
+            "/api/v1/item/{}/".format(item_id), getData=get_params, raw_response=raw_response
+        )
 
     def update_item(self, item_id, data, raw_response=False):
         """
@@ -980,7 +912,7 @@
         content_type=None,
         content_length=None,
         no_convert=False,
-        raw_response=True
+        raw_response=True,
     ):
         """
         Internal method. Use to retrieve s3 signed url for file upload in `add_media_via_s3`.
@@ -1006,11 +938,7 @@
             raw_response=raw_response,
         )
 
-<<<<<<< HEAD
-    def get_media(self, searchCriteria, fields=None):
-=======
-    def get_media(self, searchCriteria, raw_response=False):
->>>>>>> 3b0df66a
+    def get_media(self, searchCriteria, fields=None, raw_response=False):
         """
         This is a general search function. You can search media items by
 
@@ -1043,44 +971,28 @@
         only deactivated and kept for a certain period of time before they are "purged" from the system.
 
         :param dict searchCriteria: Search params
-<<<<<<< HEAD
         :param list|str|int|bool fields: fields to fetch from backend
+        :param bool raw_response: Get whole response from REST API.
         :return: List of media items
         :rtype: list[dict]
         """
         self._update_params("fields", fields, searchCriteria)
-        return self._get_json_response("/api/v1/item/", getData=searchCriteria)
-
-    def get_items_by_review_id(self, review_id, fields=None):
-=======
+
+        return self._get_json_response("/api/v1/item/", getData=searchCriteria, raw_response=raw_response)
+
+    def get_items_by_review_id(self, review_id, fields=None, raw_response=False):
+        """
+        Get all items in a review
+
+        :param int review_id: Review ID
+        :param list|str|int|bool fields: fields to fetch from backend
         :param bool raw_response: Get whole response from REST API.
         :return: List of media items
         :rtype: list[dict]
         """
-
-        return self._get_json_response("/api/v1/item/", getData=searchCriteria, raw_response=raw_response)
-
-    def get_items_by_review_id(self, review_id, raw_response=False):
->>>>>>> 3b0df66a
-        """
-        Get all items in a review
-
-        :param int review_id: Review ID
-<<<<<<< HEAD
-        :param list|str|int|bool fields: fields to fetch from backend
-=======
-        :param bool raw_response: Get whole response from REST API.
->>>>>>> 3b0df66a
-        :return: List of media items
-        :rtype: list[dict]
-        """
         get_params = {"reviews__id": review_id, "active": 1}
-<<<<<<< HEAD
         self._update_params("fields", fields, get_params)
-        return self._get_json_response("/api/v1/item/", getData=get_params)
-=======
         return self._get_json_response("/api/v1/item/", getData=get_params, raw_response=raw_response)
->>>>>>> 3b0df66a
 
     def delete_item(self, item_id, raw_response=False):
         """
@@ -1090,7 +1002,9 @@
         :param bool raw_response: Get whole response from REST API.
         :return:
         """
-        return self._get_json_response("/api/v1/item/%s/" % item_id, patchData=dict(active=False), raw_response=raw_response)
+        return self._get_json_response(
+            "/api/v1/item/%s/" % item_id, patchData=dict(active=False), raw_response=raw_response
+        )
 
     def bulk_delete_items(self, item_ids, raw_response=True):
         """
@@ -1197,7 +1111,9 @@
 
         return self._get_json_response("/api/v1/frame/", getData=get_params, raw_response=raw_response)
 
-    def get_flattened_annotations(self, review_id, item_id, with_tracing_paper=False, return_as_base64=False, raw_response=False):
+    def get_flattened_annotations(
+        self, review_id, item_id, with_tracing_paper=False, return_as_base64=False, raw_response=False
+    ):
         """
         Returns a list of sketches either as signed urls from s3 or base64 encoded strings.
         The sketches are composited over the background frame of the item.
@@ -1296,55 +1212,33 @@
 
         return self.add_users_to_project(project_id=project_id, users=users, raw_response=raw_response)
 
-<<<<<<< HEAD
-    def get_users_by_name(self, name, fields=None):
-=======
-    def get_users_by_name(self, name, raw_response=False):
->>>>>>> 3b0df66a
+    def get_users_by_name(self, name, fields=None, raw_response=False):
         """
         Name is a combined search and will search in first_name, last_name and email
 
         :param str name: Name to search for
-<<<<<<< HEAD
         :param list|str|int|bool fields: fields to fetch from backend
+        :param bool raw_response: Get whole response from REST API.
         :return: List of users
         :rtype: list[dict]
         """
         get_params = {"name": name}
         self._update_params("fields", fields, get_params)
-        return self._get_json_response("/api/v1/simpleperson/", getData=get_params)
-
-    def get_user_by_email(self, email, fields=None):
-=======
-        :param bool raw_response: Get whole response from REST API.
-        :return: List of users
-        :rtype: list[dict]
-        """
-        return self._get_json_response("/api/v1/simpleperson/", getData={"name": name}, raw_response=raw_response)
-
-    def get_user_by_email(self, email, raw_response=True):
->>>>>>> 3b0df66a
+        return self._get_json_response("/api/v1/simpleperson/", getData=get_params, raw_response=raw_response)
+
+    def get_user_by_email(self, email, fields=None, raw_response=True):
         """
         Get user by email
 
         :param str email: Email to search for
-<<<<<<< HEAD
         :param list|str|int|bool fields: fields to fetch from backend
-=======
-        :param bool raw_response: Get whole response from REST API.
->>>>>>> 3b0df66a
+        :param bool raw_response: Get whole response from REST API.
         :return: User data
         :rtype: dict
         """
         get_params = {"email__iexact": email}
         self._update_params("fields", fields, get_params)
-        response = self._get_json_response(
-<<<<<<< HEAD
-            "/api/v1/simpleperson/", getData=get_params, raw_response=True
-=======
-            "/api/v1/simpleperson/", getData={"email__iexact": email}, raw_response=raw_response
->>>>>>> 3b0df66a
-        )
+        response = self._get_json_response("/api/v1/simpleperson/", getData=get_params, raw_response=raw_response)
 
         try:
             data = response.json()
@@ -1363,7 +1257,9 @@
         """
         return self._get_json_response("/api/v2/all-project-users/{}/".format(project_id), raw_response=raw_response)
 
-    def get_connections_by_user_id(self, user_id, account_id, include_inactive=None, include_archived=None, raw_response=False):
+    def get_connections_by_user_id(
+        self, user_id, account_id, include_inactive=None, include_archived=None, raw_response=False
+    ):
         """
         Get all project and account connections for a user. Good for checking access for a user that might have left...
 
@@ -1383,33 +1279,24 @@
         return self._get_json_response(
             "/api/v2/user/{}/connections/account/{}/".format(user_id, account_id),
             getData=data,
-            raw_response=raw_response
-        )
-
-<<<<<<< HEAD
-    def get_user_by_id(self, user_id, fields=None):
-=======
-    def get_user_by_id(self, user_id, raw_response=False):
->>>>>>> 3b0df66a
+            raw_response=raw_response,
+        )
+
+    def get_user_by_id(self, user_id, fields=None, raw_response=False):
         """
         Get a user by ID
 
         :param int user_id:
-<<<<<<< HEAD
         :param list|str|int|bool fields: fields to fetch from backend
+        :param bool raw_response: Get whole response from REST API.
         :return: User data
         :rtype: dict
         """
         get_params = {}
         self._update_params("fields", fields, get_params)
-        return self._get_json_response("/api/v1/simpleperson/%s/" % user_id, getData=get_params)
-=======
-        :param bool raw_response: Get whole response from REST API.
-        :return: User data
-        :rtype: dict
-        """
-        return self._get_json_response("/api/v1/simpleperson/%s/" % user_id, raw_response=raw_response)
->>>>>>> 3b0df66a
+        return self._get_json_response(
+            "/api/v1/simpleperson/%s/" % user_id, getData=get_params, raw_response=raw_response
+        )
 
     def get_current_user(self, raw_response=False):
         return self._get_json_response("/api/v1/simpleperson/currentUser/", raw_response=raw_response)
@@ -1567,13 +1454,17 @@
 
         test_data = {"test_settings": post_data}
 
-        test_response = self._get_json_response("/api/v2/shotgun/config/test/", postData=test_data, raw_response=raw_response)
+        test_response = self._get_json_response(
+            "/api/v2/shotgun/config/test/", postData=test_data, raw_response=raw_response
+        )
         if test_response.status_code == 200:
             return self._get_json_response("/api/v2/shotgun/config/", postData=post_data, raw_response=raw_response)
         else:
             raise Exception("Shotgrid configuration test failed. Please check your Shotgrid config settings.")
 
-    def shotgrid_get_playlists(self, syncsketch_account_id, syncsketch_project_id, shotgun_project_id=None, raw_response=False):
+    def shotgrid_get_playlists(
+        self, syncsketch_account_id, syncsketch_project_id, shotgun_project_id=None, raw_response=False
+    ):
         """
         Returns list of Shotgrid playlists modified in the last 120 days
         If the syncsketch project is directly linked to a shotgrid by the workspace admin, the
