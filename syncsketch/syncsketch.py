# -*- coding: utf-8 -*-
"""Summary"""
# @Author: floepi
# @Date:   2015-06-04 17:42:44
# @Last Modified by:   yafes
# @Last Modified time: 2019-03-01 01:59:05
#!/usr/local/bin/python

from __future__ import print_function

import os
import json
import requests

try:
    # Python 2
    from urllib import urlencode
except:
    # Python 3
    from urllib.parse import urlencode


# NOTE - PLEASE INSTALL THE REQUEST MODULE FOR UPLOADING MEDIA
# http://docs.python-requests.org/en/latest/user/install/#install


class SyncSketchAPI:
    """
    Convenience API to communicate with the SyncSketch Service for collaborative online reviews
    """

    def __init__(
        self, email, api_key, host="https://www.syncsketch.com", useExpiringToken=False, debug=False, apiVersion="v1"
    ):
        """Summary

        Args:
            email (str): Your email
            api_key (str): Your SyncSketch API Key, found in the settings tab
            host (str, optional): Used for testing or local installs
            useExpiringToken (bool, optional): When using the expiring tokens for authentication.
            Expiring tokens are generated behind a authenticated URL like https://syncsketch.com/users/getToken/
            which returns JSON when the authentication is successful
        """
        # set initial values
        if useExpiringToken:
            self.apiParams = {"token": api_key, "email": email}
        else:
            self.apiParams = {"api_key": api_key, "username": email}

        self.apiVersion = apiVersion
        self.debug = debug
        self.HOST = host
<<<<<<< HEAD

    def getBaseUrl(self, apiVersion=None):
        if apiVersion:
            return self.HOST + "/api/%s/" % apiVersion
        return self.HOST + "/api/%s/" % self.apiVersion

    def _getJSONResponse(self, entity, method=None, getData=None, postData=None, patchData=None, apiVersion=None):
        url = self.getBaseUrl(apiVersion) + entity + "/"
=======
        self.baseURL = self.HOST + "/api/%s/" % self.apiVersion

    def _getJSONResponse(self, entity, getData=False, postData=False, patchData=False):
        url = "%s%s/" % (self.baseURL, entity)
>>>>>>> f66ce1a3
        params = dict(self.apiParams)
        headers = {"Content-Type": "application/json"}

        if getData:
            params.update(getData)

        if self.debug:
            print("URL: %s, params: %s" % (url, params))

<<<<<<< HEAD
        if postData or method == "post":
            r = requests.post(url, params=params, data=json.dumps(postData), headers=headers)
        elif patchData or method == "patch":
=======
        if postData:
            r = requests.post(url, params=params, data=json.dumps(postData), headers=headers)
        elif patchData:
>>>>>>> f66ce1a3
            r = requests.patch(url, params=params, data=json.dumps(patchData), headers=headers)
        else:
            r = requests.get(url, params=params, headers=headers)

        try:
            return r.json()
        except Exception as e:
            if self.debug:
                print(e)
                print("error %s" % (r.text))

            return {"objects": []}

    # Get
    def getTree(self, withItems=False):
        """
            get nested tree of account, projects, reviews and optionally items for the current user
        :param withItems:
        :return:
        """
        getParams = {"fetchItems": 1} if withItems else {}
        return self._getJSONResponse("person/tree", getParams)

    def getAccounts(self):
        """Summary

        Returns:
            TYPE: Account
        """
        getParams = {"active": 1}
        return self._getJSONResponse("account", getParams)

    def getProjects(self):
        """
        Get a list of currently active projects

        Returns:
            TYPE: Dict with meta information and an array of found projects
        """
        getParams = {"active": 1, "account__active": 1}
        return self._getJSONResponse("project", getParams)

    def getProjectsByName(self, name):
        """
        Get a project by name regardless of status

        Returns:
            TYPE: Dict with meta information and an array of found projects
        """
        getParams = {"name": name}
        return self._getJSONResponse("project", getParams)

    def getProjectById(self, projectId):
        """
        Get single project by id
        :param projectId: Number
        :return:
        """
        return self._getJSONResponse("project/%s" % projectId)

    def getReviewsByProjectId(self, projectId):
        """
        Get list of reviews by project id.
        :param projectId: Number
        :return: Dict with meta information and an array of found projects
        """
        getParams = {"project__id": projectId}
        return self._getJSONResponse("review", getParams)

    def getReviewByName(self, name):
        """
        Get reviews by name using a case insensitive startswith query
        :param name: String - Name of the review
        :return: Dict with meta information and an array of found projects
        """
        getParams = {"name__istartswith": name}
        return self._getJSONResponse("review", getParams)

    def getReviewById(self, reviewId):
        """
        Get single review by id.
        :param reviewId: Number
        :return: Review Dict
        """
        return self._getJSONResponse("review/%s" % reviewId)

    def getMedia(self, searchCriteria):
        """
        This is a general search function. You can search media items by

        'id'
        'name'
        'status'
        'active'
        'creator': ALL_WITH_RELATIONS, <-- these are foreign key queries
        'reviews': ALL_WITH_RELATIONS, <-- these are foreign key queries
        'created' using 'exact', 'range', 'gt', 'gte', 'lt', 'lte'

        To query items by foreign keys please use the foreign key syntax described in the Django search definition:
        https://docs.djangoproject.com/en/1.11/topics/db/queries/

        If you want to query by "review name" for example you would pass in

        reviews__name = NAME TO SEARCH

        Using the "__" syntax you can even search for items by project like

        reviews__project__name = $PROJECT NAME TO SEARCH

        To speed up a query you can also pass in a limit e.g limit:10

        results = s.getMedia({'reviews__project__name':'test', 'limit': 1, 'active': 1})

        NOTE: Please make sure to include the active:1 query if you only want active media. Deleted files are currently
        only deactivated and kept for a certain period of time before they are "purged" from the system.

        Args:
            searchCriteria (dict): dictionary

        Returns:
            dict: search results
        """

        return self._getJSONResponse("item", searchCriteria)

    def getMediaByReviewId(self, reviewId):
        """Summary

        Args:
            reviewId (TYPE): Description

        Returns:
            TYPE: Description
        """
        getParams = {"reviews__id": reviewId, "active": 1}
        return self._getJSONResponse("item", getParams)

    def getAnnotations(self, itemId, revisionId=False):
        """
        Get sketches and comments for an item. Frames have a revision id which signifies a "set of notes".
        When querying an item you'll get the available revisions for this item. If you wish to get only the latest
        revision, please get the revisionId for the latest revision.
        :param itemId: id of the media item you are querying.
        :param (number) revisionId: Optional revisionId to narrow down the results
        :return: dict
        """
        getParams = {"item__id": itemId, "active": 1}

        if revisionId:
            getParams["revision__id"] = revisionId

        return self._getJSONResponse("frame", getParams)

    def getUsersByName(self, name):
        getParams = {"name__istartswith": name}
        return self._getJSONResponse("simpleperson", getParams)

    def getUsersByProjectId(self, projectId):
        getParams = {"projects__id": projectId}
        return self._getJSONResponse("simpleperson", getParams)

    def getUserById(self, userId):
        return self._getJSONResponse("simpleperson/%s" % userId)

    def getCurrentUser(self):
        return self._getJSONResponse("simpleperson/currentUser")

    # Add
    def addProject(self, accountId, name, description="", data={}):
        """
        Add a project to your account. Please make sure to pass the accountId which you can query using the getAccounts command.

        :param accountId: Number - id of the account to connect with
        :param name: String
        :param description: String
        :param data: Dict with additional information e.g is_public. Find out more about available fields at /api/v1/project/schema/.
        :return:
        """
        postData = {
            "name": name,
            "description": description,
            "account": "/api/%s/account/%s/" % (self.apiVersion, accountId),
        }

        postData.update(data)

        return self._getJSONResponse("project", postData=postData)

    def addReview(self, projectId, name, description="", data={}):
        postData = {
            "project": "/api/%s/project/%s/" % (self.apiVersion, projectId),
            "name": name,
            "description": description,
        }

        postData.update(data)

        return self._getJSONResponse("review", postData=postData)

    def addMedia(self, reviewId, filepath, noConvertFlag=False, itemParentId=False):
        """
            Convenience function to upload a file to a review. It will automatically create
            an Item and attach it to the review. NOTE - if you are hosting your own media, please
            use the addItem function and pass in the external_url and external_thumbnail_url

        Args:
            reviewId (int): Required reviewId
            filepath (string): path for the file on disk e.g /tmp/movie.webm
            noConvertFlag (bool): the video you are uploading is already in a browser compatible format
            itemParentId (int): set when you want to add a new version of an item.
                                itemParentId is the id of the item you want to upload a new version for


        Returns:
            TYPE: Description
        """
        getParams = self.apiParams.copy()

        if noConvertFlag:
            getParams.update({"noConvertFlag": 1})

        if itemParentId:
            getParams.update({"itemParentId": itemParentId})

        uploadURL = "%s/items/uploadToReview/%s/?%s" % (self.HOST, reviewId, urlencode(getParams))

        files = {"reviewFile": open(filepath, "rb")}
        r = requests.post(uploadURL, files=files)

        try:
            return json.loads(r.text)
        except Exception:
            print(r.text)

    def addMediaByURL(self, reviewId, mediaURL, noConvertFlag=False):
        """
            Convenience function to upload a mediaURl to a review. Please use this function when you already have your files in the cloud, e.g
            AWS, Dropbox, Shotgun, etc...

            We will automatically create an Item and attach it to the review.

        Args:
            reviewId (int): Required reviewId
            mediaURL (string): url to the media you are trying to upload
            noConvertFlag (bool): the video you are uploading is already in a browser compatible format and does not need to be converted

        Returns:
            TYPE: Description
        """
        getParams = self.apiParams.copy()

        if not reviewId or not mediaURL:
            raise Exception("You need to pass a review id and a mediaURL")

        if noConvertFlag:
            getParams.update({"noConvertFlag": 1})

        uploadURL = "%s/items/uploadToReview/%s/?%s" % (self.HOST, reviewId, urlencode(getParams))

        r = requests.post(uploadURL, {"mediaURL": mediaURL})

        try:
            return json.loads(r.text)
        except Exception:
            print(r.text)

    def addUsers(self, projectId, users):
        """Summary

        Args:
            projectId (TYPE): Description
            users (TYPE): list with dicts e.g users=[{email:test@test.de,permission:'viewer'}]

        Returns:
            TYPE: Description
        """
        if not isinstance(users, list):
            print(
                "Please add users by list with user items e.g users=[{'email':'test@test.de','permission':'viewer'}]"
            )
            return False

        getParams = {"users": json.dumps(users)}
        return self._getJSONResponse("project/%s/addUsers" % projectId, getParams)

    def addItem(self, reviewId, name, fps, additionalData):
        """
        create a media item record and connect it to a review. This should be used in case you want to add items with externaly hosted
        media by passing in the external_url and external_thumbnail_url to the additionalData dict e.g

        additionalData = {
            external_url: http://52.24.98.51/wp-content/uploads/2017/03/rain.jpg
            external_thumbnail_url: http://52.24.98.51/wp-content/uploads/2017/03/rain.jpg
        }

        NOTE: you always need to pass in FPS for SyncSketch to work!

        For a complete list of available fields to set, please
        visit https://www.syncsketch.com/api/v1/item/schema/

        Args:
            reviewId (TYPE): Required reviewId
            name (TYPE): Name of the item
            fps (TYPE): The frame per second is very important for syncsketch to determine the correct number of frames
            additionalData (TYPE): dictionary with item info like {
                width:1024
                height:720
                duration:3 (in seconds)
                description: the description here
                size: size in byte
                type: image | video
            }

        Returns:
            TYPE: Item
        """

        postData = {
            "reviews": ["/api/%s/review/%s/" % (self.apiVersion, reviewId)],
            "status": "done",
            "fps": fps,
            "name": name,
        }

        postData.update(additionalData)

        return self._getJSONResponse("item", postData=postData)

    def connectItemToReview(self, itemId, reviewId):
        """
        adding an existing item record in the database to an existing review by id. This function is useful when
        you don't want to upload an item multiple times but use it in multiple reviews e.g for context.

        Args:
            reviewId (Number): Required reviewId
            itemId (Number): id of the item

        Returns:
            TYPE: Item
        """

        itemData = self._getJSONResponse("item/%s" % itemId)

        if itemData["reviews"]:
            itemData["reviews"].append("/api/%s/review/%s/" % (self.apiVersion, reviewId))

        patchData = {"reviews": itemData["reviews"]}

        return self._getJSONResponse("item/%s" % itemId, patchData=patchData)

    # Setting Data
    def updateItem(self, itemId, data):
        """Summary

        Args:
            itemId (TYPE): the id of the item
            data (dict): normal dict with data for item

        Returns:
            TYPE: item
        """
        if not isinstance(data, dict):
            print("Please make sure you pass a dict as data")
            return False

        return self._getJSONResponse("item/%s" % itemId, patchData=data)

    # Checking connectivity
    def isConnected(self):
        """
        Convenience function to check if the API is connected to SyncSketch
        Will check against Status Code 200 and return False if not which most likely would be
        and authorization error
        :return:
        """
<<<<<<< HEAD
        url = "%s%s/" % (self.getBaseUrl(), "person/connected")
=======
        url = "%s%s/" % (self.baseURL, "person/connected")
>>>>>>> f66ce1a3
        params = self.apiParams

        if self.debug:
            print("URL: %s, params: %s" % (url, params))

        r = requests.get(url, params=params)
        return r.status_code == 200

    def getGreasePencilOverlays(self, reviewId, itemId, homedir=None):
        """Download overlay sketches for Maya Greasepencil.

        Download overlay sketches for Maya Greasepencil. Function will download
        a zip file which contains an XML and the sketches as png files. Maya
        can load the zip file to overlay the sketches over the 3D model!

            For more information visit:
            https://knowledge.autodesk.com/support/maya/learn-explore/caas/CloudHelp/cloudhelp/2015/ENU/Maya/files/Grease-Pencil-Tool-htm.html

        :return: filePath to the zip file with the greasePencil data.

        PLEASE make sure that /tmp is writable

        """
        url = "%s/manage/downloadGreasePencilFile/%s/%s/" % (self.HOST, reviewId, itemId)
        r = requests.get(url, params=dict(self.apiParams))

        if r.status_code == 200:
            data = r.json()
            local_filename = "/tmp/%s.zip" % data["fileName"]
            if homedir:
                local_filename = os.path.join(homedir, "{}.zip".format(data["fileName"]))
            r = requests.get(data["s3Path"], stream=True)
            with open(local_filename, "wb") as f:
                for chunk in r.iter_content(chunk_size=1024):
                    if chunk:
                        f.write(chunk)

            return local_filename
        else:
            return False

    def shotgun_get_projects(self, syncsketch_project_id):
        url = "shotgun/get-projects/project/{}".format(syncsketch_project_id)

        return self._getJSONResponse(url, method="get", apiVersion="v2")

    def shotgun_get_playlists(self, syncsketch_project_id, shotgun_project_id):
        url = "shotgun/get-playlists/project/{}".format(syncsketch_project_id)

        data = {
            "shotgun_project_id": shotgun_project_id
        }
        return self._getJSONResponse(url, method="get", getData=data, apiVersion="v2")

    def shotgun_sync_review_notes(self, review_id):
        """
        Sync notes from SyncSketch review to the original shotgun playlist
        """
        url = "shotgun/sync-review-notes/review/{}".format(review_id)

        return self._getJSONResponse(url, method="post", apiVersion="v2")

    def get_shotgun_sync_review_notes_progress(self, task_id):
        url = "shotgun/sync-review-notes/{}".format(task_id)

        return self._getJSONResponse(url, method="get", apiVersion="v2")

    def shotgun_sync_review_items(self, project_id, playlist_code, playlist_id, review_id=None):
        """
        Create or update SyncSketch review with shotgun playlist items

        :param project_id
        :param playlist_code
        :param playlist_id
        :param review_id (optional)
        """
        url = "shotgun/sync-review-items/project/{}".format(project_id)
        if review_id:
            url += "/review/{}".format(review_id)

        data = {
            "playlist_code": playlist_code,
            "playlist_id": playlist_id
        }

        return self._getJSONResponse(url, method="post", postData=data, apiVersion="v2")

    def get_shotgun_sync_review_items_progress(self, task_id):
        url = "shotgun/sync-review-items/{}".format(task_id)

        return self._getJSONResponse(url, method="get", apiVersion="v2")<|MERGE_RESOLUTION|>--- conflicted
+++ resolved
@@ -51,7 +51,6 @@
         self.apiVersion = apiVersion
         self.debug = debug
         self.HOST = host
-<<<<<<< HEAD
 
     def getBaseUrl(self, apiVersion=None):
         if apiVersion:
@@ -60,12 +59,6 @@
 
     def _getJSONResponse(self, entity, method=None, getData=None, postData=None, patchData=None, apiVersion=None):
         url = self.getBaseUrl(apiVersion) + entity + "/"
-=======
-        self.baseURL = self.HOST + "/api/%s/" % self.apiVersion
-
-    def _getJSONResponse(self, entity, getData=False, postData=False, patchData=False):
-        url = "%s%s/" % (self.baseURL, entity)
->>>>>>> f66ce1a3
         params = dict(self.apiParams)
         headers = {"Content-Type": "application/json"}
 
@@ -75,15 +68,9 @@
         if self.debug:
             print("URL: %s, params: %s" % (url, params))
 
-<<<<<<< HEAD
         if postData or method == "post":
             r = requests.post(url, params=params, data=json.dumps(postData), headers=headers)
         elif patchData or method == "patch":
-=======
-        if postData:
-            r = requests.post(url, params=params, data=json.dumps(postData), headers=headers)
-        elif patchData:
->>>>>>> f66ce1a3
             r = requests.patch(url, params=params, data=json.dumps(patchData), headers=headers)
         else:
             r = requests.get(url, params=params, headers=headers)
@@ -459,11 +446,7 @@
         and authorization error
         :return:
         """
-<<<<<<< HEAD
         url = "%s%s/" % (self.getBaseUrl(), "person/connected")
-=======
-        url = "%s%s/" % (self.baseURL, "person/connected")
->>>>>>> f66ce1a3
         params = self.apiParams
 
         if self.debug:
