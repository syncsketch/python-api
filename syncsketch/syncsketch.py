--- conflicted
+++ resolved
@@ -1156,16 +1156,9 @@
 
         if "items" in response:
             for item in response["items"]:
-<<<<<<< HEAD
                 data = {"playlist_item_json": json.dumps(item)}
-                item_sync_url = "shotgun/sync-items/project/{}/review/{}/".format(syncsketch_project_id, response["review_id"])
-                item_data = self._get_json_response(item_sync_url, method="post", postData=data, api_version="v2")
-=======
-                item_id = item["id"]
-                data = {"playlist_item_json": {"id": item_id}}
                 item_sync_url = "/api/v2/shotgun/sync-items/project/{}/review/{}/".format(syncsketch_project_id, response["review_id"])
                 item_data = self._get_json_response(item_sync_url, method="post", postData=data)
->>>>>>> 2a313363
                 result["items"].append(item_data["id"])
 
                 if self.debug:
